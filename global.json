--- conflicted
+++ resolved
@@ -7,11 +7,7 @@
     "python": "2.7.15"
   },
   "msbuild-sdks": {
-<<<<<<< HEAD
     "Microsoft.DotNet.Arcade.Sdk": "1.0.0-beta.19257.7",
-=======
-    "Microsoft.DotNet.Arcade.Sdk": "1.0.0-beta.19229.8",
->>>>>>> 54affc4d
     "Microsoft.DotNet.Helix.Sdk": "2.0.0-beta.19257.7",
     "Microsoft.Build.NoTargets": "1.0.53",
     "Microsoft.Build.Traversal": "2.0.2"
